require 'thread'
require 'P4'

# 
# Perforce -- class representing a connection to a perforce server.
#
class Perforce
  CYGWIN = (RUBY_PLATFORM =~ %r!cygwin!) #:nodoc:

  #
  # Connect to a perforce depot.
  #
  # The argument <em>spec</em> is a hash of <em>(method, value)</em>
  # pairs sent to the underlying P4 object.
  #
  # The given values override the P4PORT, P4CLIENT, etc. environment
  # variables.
  #
  # Example:
  #
  #   #
  #   # This calls P4#user=, P4#password=, P4#client=, P4#port= with
  #   # these values, then calls P4#connect.
  #   #
  #   Perforce.new(
  #     :user => "iggy_fenton",
  #     :password => "<password or ticket number>",
  #     :client => "iggy_fenton_project",
  #     :port => "server_name:1666")
  #
  def initialize(spec = {})
    #
    # Remove PWD during creation to avoid some troubles.  The user
    # probably wants perforce to use the absolute path of the current
    # directory, not a path infected by symlinks.
    # 
    # Since ~/project was a symlink to my perforce-based project,
    # perforce would not run when I got there via "cd project" from my
    # home directory.
    #
    @p4 = 
      if self.class.use_pwd_symlinks
        P4.new
      else
        Thread.exclusive {
          previous_pwd = ENV["PWD"]
          ENV.delete("PWD")
          begin
            P4.new
          ensure
            if previous_pwd
              ENV["PWD"] = previous_pwd
            end
          end
        }
      end
    spec.each_pair { |key, value|
      @p4.send("#{key}=", value)
    }
    unless spec.has_key?(:user)
      # guess user
      @p4.user = [
        ENV["USER"],
        ENV["USERNAME"],
      ].select { |name|
        name != nil and name != ""
      }.first.tap { |user|
        unless user 
          raise "Could not determine username"
        end
      }
    end
    @p4.exception_level = P4::RAISE_ERRORS
    @p4.connect
  end

  #
  # The underlying P4 object from the P4Ruby package.
  #
  def p4
    @p4
  end

  #
  # Create a Changelist with the given description (a string).
  #
  def new_changelist(desc)
    input = {
      "Change" => "new",
      "Description" => desc,
    }

    number =
      run_with_input(input, "change", "-i").
      first.
      match(%r!\AChange (\d+) created\.!).
      captures.
      first

    Changelist.new(self, number)
  end
  
  #
  # Revert these files.
  #
  def revert_files(*files)
    files = files.flatten
    unless files.empty?
      run("revert", *files)
    end
  end

  #
  # Return the pending changelists (as Changelist objects).
  #
  def pending_changelists
    command = %W(changelists -u #{@p4.user} -c #{@p4.client} -s pending)
    run(*command).map { |elem|
      Changelist.new(self, elem["change"].to_i)
    }
  end

  #
  # Delete all empty changelists.
  #
  def delete_empty_changelists
    pending_changelists.each { |changelist|
      changelist.delete
    }
  end

  #
  # Calls <code>run("sync", *args)</code>
  #
  def sync(*args)
    run("sync", *args)
  end

  #
  # Edit and submit files in one step.
  #
  # Example:
  #   perforce.edit_and_submit("remove trailing whitespace", files) {
  #     #
  #     # Do stuff with the files.
  #     # ...
  #     #
  #   }
  #   #
  #   # Changes are submitted when the block ends.
  #   #
  #
  def edit_and_submit(changelist_description, *files)
    changelist = new_changelist(changelist_description)
    changelist.add_files(*files)
    yield
    changelist.submit
  end
  
  #
  # Convenience method to revert and reopen files
  # method stub only
  #
  def revert_and_edit(changelist, *files)
<<<<<<< HEAD
    # Revert files
    revert_files(files)
    # re-open the same files for edit
    run("edit", *files)
=======
      # Revert the files in the specified changelist.
      # If a list of files is given, only revert those files,
      # otherwise grab the list of files in the changelist
      if(files) do
      	run("revert", "-c", changelist, *files)
      else
      	change = run("change", "-o", changelist).shift
      	files = change[ "Files" ]
      	run("revert", "-c", changelist)      	
      end
>>>>>>> d9ea86bf
  end

  #
  # Client root directory.
  #
  def root
    dir = run(*%w(client -o)).first["Root"]
    if CYGWIN
      Util.unix_path(dir).tap { |unix_dir|
        if dir != unix_dir
          add_unix_root
        end
      }
    else
      dir
    end
  end

  if CYGWIN
    #
    # <em>Cygwin-only.</em>
    #
    # Add a UNIX-style AltRoot.
    #
    # This allows P4Win and cygwin to work in the same client spec.
    #
    def add_unix_root #:nodoc:
      client = run(*%w(client -o)).first
      alt_roots = client["AltRoots"]
      if alt_roots and alt_roots.include?(Util.unix_path(client["Root"]))
        # has proper alt root
      else
        client["AltRoots"] =
          alt_roots.to_a + [Util.unix_path(client["Root"])]
        run_with_input(client, "client", "-i")
        puts("Note: added unix AltRoot to client")
      end
    end
  end

  #
  # Change working directory (locally and remotely).
  #
  # If a block is given, the original working directory is restored
  # when the block exits.  (Behavior is like Dir.chdir.)
  #
  def chdir(dir)
    previous_dir = File.expand_path(".")

    Dir.chdir(dir)
    begin
      @p4.cwd = File.expand_path(".")
    rescue
      Dir.chdir(previous_dir)
      raise
    end

    if block_given?
      begin
        yield dir
      ensure
        Dir.chdir(previous_dir)
        @p4.cwd = previous_dir
      end
    end
  end

  #
  # Call P4#input(input) and then P4#run(*args)
  #
  def run_with_input(input, *args)
    @p4.input = input
    run(*args)
  end

  #
  # Run a general p4 command.
  #
  # Example:
  #   puts "Your server version is: "
  #   puts perforce.run("info").first["serverVersion"]
  #
  def run(*args)
    go = lambda {
      @p4.run(*args).tap {
        puts(@p4.warnings)
      }
    }
    if CYGWIN
      begin
        go.call
      rescue P4Exception => exception
        if @p4.connected? and
            exception.message =~ %r!not under client\'s root!
          # maybe unix root is not present; try again
          add_unix_root
          go.call
        else
          raise
        end
      end
    else
      # not CYGWIN
      go.call
    end
  end

  if CYGWIN
    module Util #:nodoc:
      def unix_path(dos_path) #:nodoc:
        escaped_path = dos_path.sub(%r!\\+\Z!, "").gsub("\\", "\\\\\\\\")
        `cygpath #{escaped_path}`.chomp
      end
      extend self
    end
  end

  @use_pwd_symlinks = false
  class << self
    #
    # Whether the current directory as reported to the perforce server
    # can contain symlinks.  Default is false.
    #
    attr_accessor :use_pwd_symlinks
  end

  #
  # A Perforce changelist.
  #
  # Use Perforce#new_changelist to create a new changelist.
  #
  class Changelist
    def initialize(perforce, number) #:nodoc:
      @perforce = perforce
      @number = number
    end

    #
    # Changelist number.
    # 
    attr_reader :number

    # 
    # Add files to this Changelist.
    # 
    # This is used for both editing files and adding new files.
    # 
    def add_files(*files)
      files = files.flatten
      unless files.empty?
        @perforce.run("edit", "-c", @number, *files)
        @perforce.run("add", "-c", @number, *files)
      end
    end
    
    # 
    # Revert these files in this changelist.
    # 
    def revert_files(*files)
      files = files.flatten
      unless files.empty?
        @perforce.run("revert", "-c", @number, *files)
      end
    end

    # 
    # Open files for deletion.  This action is added to the changelist.
    # 
    def delete_files(*files)
      files = files.flatten
      unless files.empty?
        @perforce.run("delete", "-c", @number, *files)
      end
    end

    # 
    # Submit this Changelist.
    # 
    def submit
      revert_unchanged_files
      if empty?
        delete
      else
        @perforce.run("submit", "-c", @number)
      end
    end

    # 
    # True if there are no files in this Changelist.
    # 
    def empty?
      not @perforce.run("describe", @number).first.has_key?("depotFile")
    end

    # 
    # If empty, delete this Changelist.
    # 
    def delete
      if empty?
        @perforce.run("change", "-d", @number)
      end
    end

    # 
    # Info hash for this Changelist.
    # 
    def info
      @perforce.run("change", "-o", @number).first
    end
    
    # 
    # Files in this Changelist.
    # 
    def files
      info["Files"].to_a
    end

    # 
    # Description of this changelist
    # 
    def description
      info["Description"]
    end

    # 
    # Status of this changelist
    # 
    def status
      info["Status"]
    end

    # 
    # Revert unchanged files in this Changelist.
    # 
    def revert_unchanged_files(files = nil)
      files = (files && files.flatten) || self.files
      unless files.empty?
        @perforce.run("revert", "-a", "-c", @number, *files)
      end
    end
  end
end

# version < 1.8.7 compatibility
unless respond_to? :tap
  class Object #:nodoc:
    def tap #:nodoc:
      yield self
      self
    end
  end
end<|MERGE_RESOLUTION|>--- conflicted
+++ resolved
@@ -162,12 +162,6 @@
   # method stub only
   #
   def revert_and_edit(changelist, *files)
-<<<<<<< HEAD
-    # Revert files
-    revert_files(files)
-    # re-open the same files for edit
-    run("edit", *files)
-=======
       # Revert the files in the specified changelist.
       # If a list of files is given, only revert those files,
       # otherwise grab the list of files in the changelist
@@ -178,7 +172,8 @@
       	files = change[ "Files" ]
       	run("revert", "-c", changelist)      	
       end
->>>>>>> d9ea86bf
+      # re-open the same files for edit
+      run("edit", *files)
   end
 
   #
